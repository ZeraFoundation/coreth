--- conflicted
+++ resolved
@@ -79,13 +79,8 @@
 	codecManager := buildCodec(t, HelloRequest{}, HelloResponse{})
 	net = NewNetwork(sender, codecManager, ids.EmptyNodeID, 16)
 	net.SetRequestHandler(&HelloGreetingRequestHandler{codec: codecManager})
-<<<<<<< HEAD
 	client := NewNetworkClient(net)
-	nodeID := ids.GenerateTestShortID()
-=======
-	client := NewClient(net)
 	nodeID := ids.GenerateTestNodeID()
->>>>>>> 388a900d
 	assert.NoError(t, net.Connected(nodeID, defaultPeerVersion))
 
 	requestMessage := HelloRequest{Message: "this is a request"}
@@ -242,13 +237,8 @@
 	}
 
 	// passing nil as codec works because the net.AppRequest is never called
-<<<<<<< HEAD
-	net = NewNetwork(sender, codecManager, ids.ShortEmpty, 1)
+	net = NewNetwork(sender, codecManager, ids.EmptyNodeID, 1)
 	client := NewNetworkClient(net)
-=======
-	net = NewNetwork(sender, codecManager, ids.EmptyNodeID, 1)
-	client := NewClient(net)
->>>>>>> 388a900d
 	requestMessage := TestMessage{Message: "this is a request"}
 	requestBytes, err := message.RequestToBytes(codecManager, requestMessage)
 	assert.NoError(t, err)
