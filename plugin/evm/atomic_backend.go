--- conflicted
+++ resolved
@@ -42,17 +42,9 @@
 	// to commit the changes or abort them and free memory.
 	InsertTxs(blockHash common.Hash, blockHeight uint64, parentHash common.Hash, txs []*Tx) (AtomicState, error)
 
-<<<<<<< HEAD
 	// Returns an AtomicState corresponding to a block hash that has been inserted
 	// but not Accepted or Rejected yet.
 	GetVerifiedAtomicState(blockHash common.Hash) (AtomicState, error)
-=======
-	// CalculateRootWithTxs calculates the root of the atomic trie that would
-	// result from applying [txs] to the atomic trie, starting at the state
-	// corresponding to previously verified block [parentHash].
-	// The atomic trie used to calculate the root is not pinned in memory.
-	CalculateRootWithTxs(blockHeight uint64, parentHash common.Hash, txs []*Tx) (common.Hash, error)
->>>>>>> 6513cf4f
 
 	// AtomicTrie returns the atomic trie managed by this backend.
 	AtomicTrie() AtomicTrie
@@ -74,12 +66,9 @@
 	// Syncer creates and returns a new Syncer object that can be used to sync the
 	// state of the atomic trie from peers
 	Syncer(client syncclient.LeafClient, targetRoot common.Hash, targetHeight uint64) (Syncer, error)
-<<<<<<< HEAD
 
 	// SetLastAccepted is used after state-sync to reset the last accepted block.
 	SetLastAccepted(lastAcceptedHash common.Hash)
-=======
->>>>>>> 6513cf4f
 }
 
 // AtomicState is an abstraction created through AtomicBackend
@@ -116,12 +105,7 @@
 func NewAtomicBackend(
 	db *versiondb.Database, sharedMemory atomic.SharedMemory,
 	bonusBlocks map[uint64]ids.ID, repo AtomicTxRepository,
-<<<<<<< HEAD
 	lastAcceptedHeight uint64, lastAcceptedHash common.Hash, commitInterval uint64,
-=======
-	lastAcceptedHeight uint64, commitInterval uint64,
-	stateGetter AtomicStateGetter,
->>>>>>> 6513cf4f
 ) (AtomicBackend, error) {
 	atomicTrieDB := prefixdb.New(atomicTrieDBPrefix, db)
 	metadataDB := prefixdb.New(atomicTrieMetaDBPrefix, db)
@@ -132,7 +116,6 @@
 		return nil, err
 	}
 	atomicBackend := &atomicBackend{
-<<<<<<< HEAD
 		codec:            codec,
 		db:               db,
 		metadataDB:       metadataDB,
@@ -142,16 +125,6 @@
 		atomicTrie:       atomicTrie,
 		lastAcceptedHash: lastAcceptedHash,
 		verifiedRoots:    make(map[common.Hash]AtomicState),
-=======
-		codec:        codec,
-		db:           db,
-		metadataDB:   metadataDB,
-		sharedMemory: sharedMemory,
-		bonusBlocks:  bonusBlocks,
-		repo:         repo,
-		atomicTrie:   atomicTrie,
-		stateGetter:  stateGetter,
->>>>>>> 6513cf4f
 	}
 
 	// We call ApplyToSharedMemory here to ensure that if the node was shut down in the middle
@@ -211,17 +184,10 @@
 			// If [height] is a bonus block, do not index the atomic operations into the trie
 			continue
 		}
-<<<<<<< HEAD
 		if err := a.atomicTrie.UpdateTrie(tr, height, combinedOps); err != nil {
 			return err
 		}
 		root, _, err := tr.Commit(nil)
-=======
-		if err := tr.UpdateTrie(height, combinedOps); err != nil {
-			return err
-		}
-		root, err := tr.Commit()
->>>>>>> 6513cf4f
 		if err != nil {
 			return err
 		}
@@ -383,7 +349,6 @@
 // state of the atomic trie from peers
 func (a *atomicBackend) Syncer(client syncclient.LeafClient, targetRoot common.Hash, targetHeight uint64) (Syncer, error) {
 	return newAtomicSyncer(client, a, targetRoot, targetHeight)
-<<<<<<< HEAD
 }
 
 func (a *atomicBackend) GetVerifiedAtomicState(blockHash common.Hash) (AtomicState, error) {
@@ -391,8 +356,6 @@
 		return state, nil
 	}
 	return nil, fmt.Errorf("attempt to access atomic state for an invalid block: %s", blockHash)
-=======
->>>>>>> 6513cf4f
 }
 
 // getAtomicRootAt returns the atomic trie root for a block that is either:
