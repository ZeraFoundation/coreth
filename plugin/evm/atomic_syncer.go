--- conflicted
+++ resolved
@@ -27,15 +27,11 @@
 // is responsible for orchestrating the sync while atomicSyncer is responsible for maintaining
 // the state of progress and writing the actual atomic trie to the trieDB.
 type atomicSyncer struct {
-	db                 *versiondb.Database
-	atomicTrie         AtomicTrie
-<<<<<<< HEAD
-	atomicTrieSnapshot *trie.Trie // used to update the atomic trie
-=======
-	atomicTrieSnapshot AtomicTrieSnapshot // used to update the atomic trie
->>>>>>> 6513cf4f
-	targetRoot         common.Hash
-	targetHeight       uint64
+	db           *versiondb.Database
+	atomicTrie   AtomicTrie
+	trie         *trie.Trie // used to update the atomic trie
+	targetRoot   common.Hash
+	targetHeight uint64
 
 	// syncer is used to sync leaves from the network.
 	syncer *syncclient.CallbackLeafSyncer
@@ -56,18 +52,18 @@
 func newAtomicSyncer(client syncclient.LeafClient, atomicBackend *atomicBackend, targetRoot common.Hash, targetHeight uint64) (*atomicSyncer, error) {
 	atomicTrie := atomicBackend.AtomicTrie()
 	lastCommittedRoot, lastCommit := atomicTrie.LastCommitted()
-	atomicTrieSnapshot, err := atomicTrie.OpenTrie(lastCommittedRoot)
+	trie, err := atomicTrie.OpenTrie(lastCommittedRoot)
 	if err != nil {
 		return nil, err
 	}
 
 	atomicSyncer := &atomicSyncer{
-		db:                 atomicBackend.db,
-		atomicTrie:         atomicTrie,
-		atomicTrieSnapshot: atomicTrieSnapshot,
-		targetRoot:         targetRoot,
-		targetHeight:       targetHeight,
-		nextHeight:         lastCommit + 1,
+		db:           atomicBackend.db,
+		atomicTrie:   atomicTrie,
+		trie:         trie,
+		targetRoot:   targetRoot,
+		targetHeight: targetHeight,
+		nextHeight:   lastCommit + 1,
 	}
 	tasks := make(chan syncclient.LeafSyncTask, 1)
 	tasks <- &atomicSyncerLeafTask{atomicSyncer: atomicSyncer}
@@ -93,11 +89,7 @@
 		// key = height + blockchainID
 		height := binary.BigEndian.Uint64(key[:wrappers.LongLen])
 		if height > lastHeight {
-<<<<<<< HEAD
-			root, _, err := s.atomicTrieSnapshot.Commit(nil)
-=======
-			root, err := s.atomicTrieSnapshot.Commit()
->>>>>>> 6513cf4f
+			root, _, err := s.trie.Commit(nil)
 			if err != nil {
 				return err
 			}
@@ -120,7 +112,7 @@
 			lastHeight = height
 		}
 
-		if err := s.atomicTrieSnapshot.TryUpdate(key, values[i]); err != nil {
+		if err := s.trie.TryUpdate(key, values[i]); err != nil {
 			return err
 		}
 	}
@@ -131,7 +123,7 @@
 // commit the trie to disk and perform the final checks that we synced the target root correctly.
 func (s *atomicSyncer) onFinish() error {
 	// commit the trie on finish
-	root, _, err := s.atomicTrieSnapshot.Commit(nil)
+	root, _, err := s.trie.Commit(nil)
 	if err != nil {
 		return err
 	}
