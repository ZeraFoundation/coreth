--- conflicted
+++ resolved
@@ -309,12 +309,8 @@
 
 	vm.codec = Codec
 
-<<<<<<< HEAD
-	vm.mempool = NewMempool(defaultMempoolSize) // TODO: read size from settings
-=======
 	// TODO: read size from settings
 	vm.mempool = NewMempool(defaultMempoolSize)
->>>>>>> eef9786e
 
 	// Attempt to load last accepted block to determine if it is necessary to
 	// initialize state with the genesis block.
@@ -822,113 +818,6 @@
 	return vm.acceptedAtomicTxDB.Put(txID[:], packer.Bytes)
 }
 
-<<<<<<< HEAD
-// needToBuild returns true if there are outstanding transactions to be issued
-// into a block.
-func (vm *VM) needToBuild() bool {
-	size, err := vm.chain.PendingSize()
-	if err != nil {
-		log.Error("Failed to get chain pending size", "error", err)
-		return false
-	}
-	return size > 0 || vm.mempool.Len() > 0
-}
-
-// buildEarly returns true if there are sufficient outstanding transactions to
-// be issued into a block to build a block early.
-func (vm *VM) buildEarly() bool {
-	size, err := vm.chain.PendingSize()
-	if err != nil {
-		log.Error("Failed to get chain pending size", "error", err)
-		return false
-	}
-	return size > batchSize || vm.mempool.Len() > 1
-}
-
-// buildBlockTwoStageTimer is a two stage timer that sends a notification
-// to the engine when the VM is ready to build a block.
-// If it should be called back again, it returns the timeout duration at
-// which it should be called again.
-func (vm *VM) buildBlockTwoStageTimer() (time.Duration, bool) {
-	vm.buildBlockLock.Lock()
-	defer vm.buildBlockLock.Unlock()
-
-	switch vm.buildStatus {
-	case dontBuild:
-		return 0, false
-	case conditionalBuild:
-		if !vm.buildEarly() {
-			vm.buildStatus = mayBuild
-			return (maxBlockTime - minBlockTime), true
-		}
-	case mayBuild:
-	case building:
-		// If the status has already been set to building, there is no need
-		// to send an additional request to the consensus engine until the call
-		// to BuildBlock resets the block status.
-		return 0, false
-	default:
-		// Log an error if an invalid status is found.
-		log.Error("Found invalid build status in build block timer", "buildStatus", vm.buildStatus)
-	}
-
-	select {
-	case vm.notifyBuildBlockChan <- commonEng.PendingTxs:
-		vm.buildStatus = building
-	default:
-		log.Error("Failed to push PendingTxs notification to the consensus engine.")
-	}
-
-	// No need for the timeout to fire again until BuildBlock is called.
-	return 0, false
-}
-
-// signalTxsReady sets the initial timeout on the two stage timer if the process
-// has not already begun from an earlier notification. If [buildStatus] is anything
-// other than [dontBuild], then the attempt has already begun and this notification
-// can be safely skipped.
-func (vm *VM) signalTxsReady() {
-	vm.buildBlockLock.Lock()
-	defer vm.buildBlockLock.Unlock()
-
-	// Set the build block timer in motion if it has not been started.
-	if vm.buildStatus == dontBuild {
-		vm.buildStatus = conditionalBuild
-		vm.buildBlockTimer.SetTimeoutIn(minBlockTime)
-	}
-}
-
-// awaitSubmittedTxs waits for new transactions to be submitted
-// and notifies the VM when the tx pool has transactions to be
-// put into a new block.
-func (vm *VM) awaitSubmittedTxs() {
-	defer vm.shutdownWg.Done()
-	txSubmitChan := vm.chain.GetTxSubmitCh()
-
-	for {
-		select {
-		case <-vm.shutdownChan:
-			return
-		case ethTxsEvent := <-txSubmitChan:
-			log.Trace("New tx detected, trying to generate a block")
-			vm.signalTxsReady()
-
-			if err := vm.GossipEthTxs(ethTxsEvent.Txs); err != nil {
-				log.Warn(
-					"failed to gossip new eth transactions",
-					"err", err,
-				)
-			}
-
-		case <-vm.mempool.Pending:
-			log.Trace("New atomic Tx detected, trying to generate a block")
-			vm.signalTxsReady()
-		}
-	}
-}
-
-=======
->>>>>>> eef9786e
 // ParseAddress takes in an address and produces the ID of the chain it's for
 // the ID of the address
 func (vm *VM) ParseAddress(addrStr string) (ids.ID, ids.ShortID, error) {
