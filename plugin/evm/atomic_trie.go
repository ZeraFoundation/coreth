// (c) 2020-2021, Ava Labs, Inc. All rights reserved.
// See the file LICENSE for licensing terms.

package evm

import (
	"encoding/binary"
	"fmt"
	"time"

	"github.com/ava-labs/avalanchego/chains/atomic"
	"github.com/ava-labs/avalanchego/codec"
	"github.com/ava-labs/avalanchego/database"
	"github.com/ava-labs/avalanchego/ids"
	"github.com/ava-labs/avalanchego/utils/units"
	"github.com/ava-labs/avalanchego/utils/wrappers"

	"github.com/ava-labs/coreth/core"
	"github.com/ava-labs/coreth/core/types"
	"github.com/ava-labs/coreth/ethdb"
	"github.com/ava-labs/coreth/trie"
	"github.com/ethereum/go-ethereum/common"
	"github.com/ethereum/go-ethereum/log"
)

const (
	progressLogUpdate          = 30 * time.Second
	atomicKeyLength            = wrappers.LongLen + common.HashLength
	sharedMemoryApplyBatchSize = 10_000 // specifies the number of atomic operations to batch progress updates

	atomicTrieTipBufferSize = 1
	atomicTrieMemoryCap     = 64 * units.MiB
)

var (
	_                            AtomicTrie = &atomicTrie{}
	lastCommittedKey                        = []byte("atomicTrieLastCommittedBlock")
	appliedSharedMemoryCursorKey            = []byte("atomicTrieLastAppliedToSharedMemory")
)

// AtomicTrie maintains an index of atomic operations by blockchainIDs for every block
// height containing atomic transactions. The backing data structure for this index is
// a Trie. The keys of the trie are block heights and the values (leaf nodes)
// are the atomic operations applied to shared memory while processing the block accepted
// at the corresponding height.
type AtomicTrie interface {
	// OpenTrie returns a modifiable instance of the atomic trie backed by trieDB
	// opened at hash.
	OpenTrie(hash common.Hash) (*trie.Trie, error)

	// UpdateTrie updates [tr] to inlude atomicOps for height.
	UpdateTrie(tr *trie.Trie, height uint64, atomicOps map[ids.ID]*atomic.Requests) error

	// Iterator returns an AtomicTrieIterator to iterate the trie at the given
	// root hash starting at [cursor].
	Iterator(hash common.Hash, cursor []byte) (AtomicTrieIterator, error)

	// LastCommitted returns the last committed hash and corresponding block height
	LastCommitted() (common.Hash, uint64)

	// TrieDB returns the underlying trie database
	TrieDB() *trie.Database

	// Root returns hash if it exists at specified height
	// if trie was not committed at provided height, it returns
	// common.Hash{} instead
	Root(height uint64) (common.Hash, error)

	// LastAcceptedRoot returns the most recent accepted root of the atomic trie,
	// or the root it was initialized to if no new tries were accepted yet.
	LastAcceptedRoot() common.Hash

	// InsertTrie adds a reference for root in the trieDB. Once InsertTrie
	// is called, it is expected either AcceptTrie or RejectTrie be called.
	InsertTrie(root common.Hash) error

	// AcceptTrie marks root as the last accepted atomic trie root, and
	// commits the trie to persistent storage if height is divisible by
	// the commit interval. Returns true if the trie was committed.
	AcceptTrie(height uint64, root common.Hash) (bool, error)

	// RejectTrie dereferences root from the trieDB, freeing memory.
	RejectTrie(root common.Hash) error
}

// AtomicTrieIterator is a stateful iterator that iterates the leafs of an AtomicTrie
type AtomicTrieIterator interface {
	// Next advances the iterator to the next node in the atomic trie and
	// returns true if there are more leaves to iterate
	Next() bool

	// Key returns the current database key that the iterator is iterating
	// returned []byte can be freely modified
	Key() []byte

	// BlockNumber returns the current block number
	BlockNumber() uint64

	// BlockchainID returns the current blockchain ID at the current block number
	BlockchainID() ids.ID

	// AtomicOps returns a map of blockchainIDs to the set of atomic requests
	// for that blockchainID at the current block number
	AtomicOps() *atomic.Requests

	// Error returns error, if any encountered during this iteration
	Error() error
}

// atomicTrie implements the AtomicTrie interface
type atomicTrie struct {
	commitInterval      uint64            // commit interval, same as commitHeightInterval by default
	metadataDB          database.Database // Underlying database containing the atomic trie metadata
	trieDB              *trie.Database    // Trie database
	lastCommittedRoot   common.Hash       // trie root of the most recent commit
	lastCommittedHeight uint64            // index height of the most recent commit
	lastAcceptedRoot    common.Hash       // most recent trie root passed to accept trie or the root of the atomic trie on intialization.
	codec               codec.Manager
	memoryCap           common.StorageSize
	tipBuffer           *core.BoundedBuffer
}

// newAtomicTrie returns a new instance of a atomicTrie with a configurable commitHeightInterval, used in testing.
// Initializes the trie before returning it.
func newAtomicTrie(
	atomicTrieDB database.Database, metadataDB database.Database,
	codec codec.Manager, lastAcceptedHeight uint64, commitHeightInterval uint64,
) (*atomicTrie, error) {
	root, height, err := lastCommittedRootIfExists(metadataDB)
	if err != nil {
		return nil, err
	}
	// If the last committed height is above the last accepted height, then we fall back to
	// the last commit below the last accepted height.
	if height > lastAcceptedHeight {
		height = nearestCommitHeight(lastAcceptedHeight, commitHeightInterval)
		root, err = getRoot(metadataDB, height)
		if err != nil {
			return nil, err
		}
	}

	trieDB := trie.NewDatabaseWithConfig(
		Database{atomicTrieDB},
		&trie.Config{
			Cache:     64,    // Allocate 64MB of memory for clean cache
			Preimages: false, // Keys are not hashed, so there is no need for preimages
		},
	)

	return &atomicTrie{
		commitInterval:      commitHeightInterval,
		metadataDB:          metadataDB,
		trieDB:              trieDB,
		codec:               codec,
		lastCommittedRoot:   root,
		lastCommittedHeight: height,
		tipBuffer:           core.NewBoundedBuffer(atomicTrieTipBufferSize, trieDB.Dereference),
		memoryCap:           atomicTrieMemoryCap,
		lastAcceptedRoot:    types.EmptyRootHash,
	}, nil
}

// lastCommittedRootIfExists returns the last committed trie root and height if it exists
// else returns empty common.Hash{} and 0
// returns error only if there are issues with the underlying data store
// or if values present in the database are not as expected
func lastCommittedRootIfExists(db database.Database) (common.Hash, uint64, error) {
	// read the last committed entry if it exists and set the root hash
	lastCommittedHeightBytes, err := db.Get(lastCommittedKey)
	switch {
	case err == database.ErrNotFound:
		return common.Hash{}, 0, nil
	case err != nil:
		return common.Hash{}, 0, err
	case len(lastCommittedHeightBytes) != wrappers.LongLen:
		return common.Hash{}, 0, fmt.Errorf("expected value of lastCommittedKey to be %d but was %d", wrappers.LongLen, len(lastCommittedHeightBytes))
	}
	height := binary.BigEndian.Uint64(lastCommittedHeightBytes)
	hash, err := db.Get(lastCommittedHeightBytes)
	if err != nil {
		return common.Hash{}, 0, fmt.Errorf("committed hash does not exist for committed height: %d: %w", height, err)
	}
	return common.BytesToHash(hash), height, nil
}

// nearestCommitheight returns the nearest multiple of commitInterval less than or equal to blockNumber
func nearestCommitHeight(blockNumber uint64, commitInterval uint64) uint64 {
	return blockNumber - (blockNumber % commitInterval)
}

<<<<<<< HEAD
func (a *atomicTrie) OpenTrie(root common.Hash) (*trie.Trie, error) {
	return trie.New(common.Hash{}, root, a.trieDB)
=======
// initializes the atomic trie using the atomic repository height index.
// Iterating from the last indexed height to lastAcceptedBlockNumber, making a single commit at the
// most recent height divisible by the commitInterval.
// Subsequent updates to this trie are made using the Index call as blocks are accepted.
// Note: this method assumes no atomic txs are applied at genesis.
func (a *atomicTrie) initialize(lastAcceptedBlockNumber uint64) error {
	start := time.Now()
	a.log.Info("initializing atomic trie", "lastAcceptedBlockNumber", lastAcceptedBlockNumber)
	// finalCommitHeight is the highest block that can be committed i.e. is divisible by b.commitHeightInterval
	// Txs from heights greater than commitHeight are to be included in the trie corresponding to the block at
	// finalCommitHeight+b.commitHeightInterval, which has not been accepted yet.
	finalCommitHeight := nearestCommitHeight(lastAcceptedBlockNumber, a.commitHeightInterval)
	uncommittedOpsMap := make(map[uint64]map[ids.ID]*atomic.Requests, lastAcceptedBlockNumber-finalCommitHeight)

	// iterate by height, from [a.lastCommittedHeight+1] to [lastAcceptedBlockNumber]
	iter := a.repo.IterateByHeight(a.lastCommittedHeight + 1)
	defer iter.Release()

	preCommitBlockIndexed := 0
	postCommitTxIndexed := 0
	lastUpdate := time.Now()

	// keep track of the latest generated trie's root and height.
	lastHash := common.Hash{}
	lastHeight := a.lastCommittedHeight
	for iter.Next() {
		// Get the height and transactions for this iteration (from the key and value, respectively)
		// iterate over the transactions, indexing them if the height is < commit height
		// otherwise, add the atomic operations from the transaction to the uncommittedOpsMap
		height := binary.BigEndian.Uint64(iter.Key())
		txs, err := ExtractAtomicTxs(iter.Value(), true, a.codec)
		if err != nil {
			return err
		}

		// combine atomic operations from all transactions at this block height
		combinedOps, err := mergeAtomicOps(txs)
		if err != nil {
			return err
		}

		if _, skipBonusBlock := a.bonusBlocks[height]; skipBonusBlock {
			// If [height] is a bonus block, do not index the atomic operations into the trie
		} else if height > finalCommitHeight {
			// if height is greater than commit height, add it to the map so that we can write it later
			// this is to ensure we have all the data before the commit height so that we can commit the
			// trie
			uncommittedOpsMap[height] = combinedOps
		} else {
			if err := a.updateTrie(height, combinedOps); err != nil {
				return err
			}
			preCommitBlockIndexed++
		}

		if time.Since(lastUpdate) > progressLogUpdate {
			a.log.Info("imported entries into atomic trie pre-commit", "heightsIndexed", preCommitBlockIndexed)
			lastUpdate = time.Now()
		}

		// if height has reached or skipped over the next commit interval,
		// keep track of progress and keep commit size under commitSizeCap
		commitHeight := nearestCommitHeight(height, a.commitHeightInterval)
		if lastHeight < commitHeight {
			hash, _, err := a.trie.Commit(nil, false)
			if err != nil {
				return err
			}
			// Dereference lashHash to avoid writing more intermediary
			// trie nodes than needed to disk, while keeping the commit
			// size under commitSizeCap (approximately).
			// Check [lastHash != hash] here to avoid dereferencing the
			// trie root in case there were no atomic txs since the
			// last commit.
			if (lastHash != common.Hash{} && lastHash != hash) {
				a.trieDB.Dereference(lastHash)
			}
			storage, _ := a.trieDB.Size()
			if storage > trieCommitSizeCap {
				a.log.Info("committing atomic trie progress", "storage", storage)
				a.commit(commitHeight)
				// Flush any remaining changes that have not been committed yet in the versiondb.
				if err := a.db.Commit(); err != nil {
					return err
				}
			}
			lastHash = hash
			lastHeight = commitHeight
		}
	}
	if err := iter.Error(); err != nil {
		return err
	}

	// Note: we should never create a commit at the genesis block (should not contain any atomic txs)
	if lastAcceptedBlockNumber == 0 {
		return nil
	}
	// now that all heights less than [finalCommitHeight] have been processed
	// commit the trie. If [a.lastCommittedHeight] is already the same as
	// [finalCommitHeight] (or higher, which can occur if we resume a state sync)
	// we skip this commit.
	if finalCommitHeight > a.lastCommittedHeight {
		if err := a.commit(finalCommitHeight); err != nil {
			return err
		}
		// Flush any remaining changes that have not been committed yet in the versiondb.
		if err := a.db.Commit(); err != nil {
			return err
		}
	}

	// process uncommitted ops for heights > finalCommitHeight
	for height, ops := range uncommittedOpsMap {
		if err := a.updateTrie(height, ops); err != nil {
			return fmt.Errorf("failed to update trie at height %d: %w", height, err)
		}

		postCommitTxIndexed++
		if time.Since(lastUpdate) > progressLogUpdate {
			a.log.Info("imported entries into atomic trie post-commit", "entriesIndexed", postCommitTxIndexed)
			lastUpdate = time.Now()
		}
	}

	a.log.Info(
		"finished initializing atomic trie",
		"lastAcceptedBlockNumber", lastAcceptedBlockNumber,
		"preCommitEntriesIndexed", preCommitBlockIndexed,
		"postCommitEntriesIndexed", postCommitTxIndexed,
		"lastCommittedHash", a.lastCommittedHash,
		"lastCommittedHeight", a.lastCommittedHeight,
		"time", time.Since(start),
	)
	return nil
>>>>>>> 95815abc
}

// Index updates the trie with entries in atomicOps
// This function updates the following:
// - heightBytes => trie root hash (if the trie was committed)
// - lastCommittedBlock => height (if the trie was committed)
func (a *atomicTrie) index(tr *trie.Trie, height uint64, atomicOps map[ids.ID]*atomic.Requests) error {
	if err := a.UpdateTrie(tr, height, atomicOps); err != nil {
		return err
	}

	if height%a.commitInterval != 0 {
		return nil
	}

<<<<<<< HEAD
	root, _, err := tr.Commit(nil)
=======
	return nil
}

// commit calls commit on the trie to generate a root, commits the underlying trieDB, and updates the
// metadata pointers.
// assumes that the caller is aware of the commit rules i.e. the height being within commitInterval.
// returns the trie root from the commit
func (a *atomicTrie) commit(height uint64) error {
	hash, _, err := a.trie.Commit(nil, false)
>>>>>>> 95815abc
	if err != nil {
		return err
	}

	return a.commit(height, root)
}

// commit calls commit on the underlying trieDB and updates metadata pointers.
func (a *atomicTrie) commit(height uint64, root common.Hash) error {
	if err := a.trieDB.Commit(root, false, nil); err != nil {
		return err
	}
	log.Info("committed atomic trie", "root", root.String(), "height", height)
	return a.updateLastCommitted(root, height)
}

func (a *atomicTrie) UpdateTrie(trie *trie.Trie, height uint64, atomicOps map[ids.ID]*atomic.Requests) error {
	for blockchainID, requests := range atomicOps {
		valueBytes, err := a.codec.Marshal(codecVersion, requests)
		if err != nil {
			// highly unlikely but possible if atomic.Element
			// has a change that is unsupported by the codec
			return err
		}

		// key is [height]+[blockchainID]
		keyPacker := wrappers.Packer{Bytes: make([]byte, atomicKeyLength)}
		keyPacker.PackLong(height)
		keyPacker.PackFixedBytes(blockchainID[:])
		if err := trie.TryUpdate(keyPacker.Bytes, valueBytes); err != nil {
			return err
		}
	}

	return nil
}

// LastCommitted returns the last committed trie hash and last committed height
func (a *atomicTrie) LastCommitted() (common.Hash, uint64) {
	return a.lastCommittedRoot, a.lastCommittedHeight
}

// updateLastCommitted adds [height] -> [root] to the index and marks it as the last committed
// root/height pair.
func (a *atomicTrie) updateLastCommitted(root common.Hash, height uint64) error {
	heightBytes := make([]byte, wrappers.LongLen)
	binary.BigEndian.PutUint64(heightBytes, height)

	// now save the trie hash against the height it was committed at
	if err := a.metadataDB.Put(heightBytes, root[:]); err != nil {
		return err
	}

	// update lastCommittedKey with the current height
	if err := a.metadataDB.Put(lastCommittedKey, heightBytes); err != nil {
		return err
	}

	a.lastCommittedRoot = root
	a.lastCommittedHeight = height
	return nil
}

// Iterator returns a types.AtomicTrieIterator that iterates the trie from the given
// atomic trie root, starting at the specified [cursor].
func (a *atomicTrie) Iterator(root common.Hash, cursor []byte) (AtomicTrieIterator, error) {
	t, err := trie.New(common.Hash{}, root, a.trieDB)
	if err != nil {
		return nil, err
	}

	iter := trie.NewIterator(t.NodeIterator(cursor))
	return NewAtomicTrieIterator(iter, a.codec), iter.Err
}

func (a *atomicTrie) TrieDB() *trie.Database {
	return a.trieDB
}

// Root returns hash if it exists at specified height
// if trie was not committed at provided height, it returns
// common.Hash{} instead
func (a *atomicTrie) Root(height uint64) (common.Hash, error) {
	return getRoot(a.metadataDB, height)
}

// getRoot is a helper function to return the committed atomic trie root hash at [height]
// from [metadataDB].
func getRoot(metadataDB database.Database, height uint64) (common.Hash, error) {
	if height == 0 {
		// if root is queried at height == 0, return the empty root hash
		// this may occur if peers ask for the most recent state summary
		// and number of accepted blocks is less than the commit interval.
		return types.EmptyRootHash, nil
	}

	heightBytes := make([]byte, wrappers.LongLen)
	binary.BigEndian.PutUint64(heightBytes, height)

	hash, err := metadataDB.Get(heightBytes)
	switch {
	case err == database.ErrNotFound:
		return common.Hash{}, nil
	case err != nil:
		return common.Hash{}, err
	}
	return common.BytesToHash(hash), nil
}

func (a *atomicTrie) LastAcceptedRoot() common.Hash {
	return a.lastAcceptedRoot
}

func (a *atomicTrie) InsertTrie(root common.Hash) error {
	a.trieDB.Reference(root, common.Hash{})

	// The use of [Cap] in [insertTrie] prevents exceeding the configured memory
	// limit (and OOM) in case there is a large backlog of processing (unaccepted) blocks.
	nodes, _ := a.trieDB.Size()
	if nodes <= a.memoryCap {
		return nil
	}
	if err := a.trieDB.Cap(a.memoryCap - ethdb.IdealBatchSize); err != nil {
		return fmt.Errorf("failed to cap atomic trie for root %s: %w", root, err)
	}

	return nil
}

// AcceptTrie commits the triedb at [root] if needed and returns true if a commit
// was performed.
func (a *atomicTrie) AcceptTrie(height uint64, root common.Hash) (bool, error) {
	// Check whether we have crossed over a commitHeight.
	// If so, make a commit with the last accepted root.
	hasCommitted := false
	commitHeight := nearestCommitHeight(height, a.commitInterval)
	for commitHeight > a.lastCommittedHeight && height > commitHeight {
		nextCommitHeight := a.lastCommittedHeight + a.commitInterval
		if err := a.commit(nextCommitHeight, a.lastAcceptedRoot); err != nil {
			return false, err
		}
		hasCommitted = true
	}

	// Attempt to dereference roots at least [tipBufferSize] old
	//
	// Note: It is safe to dereference roots that have been committed to disk
	// (they are no-ops).
	a.tipBuffer.Insert(root)

	// Commit this root if we have reached the [commitInterval].
	if commitHeight == height {
		if err := a.commit(height, root); err != nil {
			return false, err
		}
		hasCommitted = true
	}

	a.lastAcceptedRoot = root
	return hasCommitted, nil
}

func (a *atomicTrie) RejectTrie(root common.Hash) error {
	a.trieDB.Dereference(root)
	return nil
}<|MERGE_RESOLUTION|>--- conflicted
+++ resolved
@@ -189,146 +189,8 @@
 	return blockNumber - (blockNumber % commitInterval)
 }
 
-<<<<<<< HEAD
 func (a *atomicTrie) OpenTrie(root common.Hash) (*trie.Trie, error) {
 	return trie.New(common.Hash{}, root, a.trieDB)
-=======
-// initializes the atomic trie using the atomic repository height index.
-// Iterating from the last indexed height to lastAcceptedBlockNumber, making a single commit at the
-// most recent height divisible by the commitInterval.
-// Subsequent updates to this trie are made using the Index call as blocks are accepted.
-// Note: this method assumes no atomic txs are applied at genesis.
-func (a *atomicTrie) initialize(lastAcceptedBlockNumber uint64) error {
-	start := time.Now()
-	a.log.Info("initializing atomic trie", "lastAcceptedBlockNumber", lastAcceptedBlockNumber)
-	// finalCommitHeight is the highest block that can be committed i.e. is divisible by b.commitHeightInterval
-	// Txs from heights greater than commitHeight are to be included in the trie corresponding to the block at
-	// finalCommitHeight+b.commitHeightInterval, which has not been accepted yet.
-	finalCommitHeight := nearestCommitHeight(lastAcceptedBlockNumber, a.commitHeightInterval)
-	uncommittedOpsMap := make(map[uint64]map[ids.ID]*atomic.Requests, lastAcceptedBlockNumber-finalCommitHeight)
-
-	// iterate by height, from [a.lastCommittedHeight+1] to [lastAcceptedBlockNumber]
-	iter := a.repo.IterateByHeight(a.lastCommittedHeight + 1)
-	defer iter.Release()
-
-	preCommitBlockIndexed := 0
-	postCommitTxIndexed := 0
-	lastUpdate := time.Now()
-
-	// keep track of the latest generated trie's root and height.
-	lastHash := common.Hash{}
-	lastHeight := a.lastCommittedHeight
-	for iter.Next() {
-		// Get the height and transactions for this iteration (from the key and value, respectively)
-		// iterate over the transactions, indexing them if the height is < commit height
-		// otherwise, add the atomic operations from the transaction to the uncommittedOpsMap
-		height := binary.BigEndian.Uint64(iter.Key())
-		txs, err := ExtractAtomicTxs(iter.Value(), true, a.codec)
-		if err != nil {
-			return err
-		}
-
-		// combine atomic operations from all transactions at this block height
-		combinedOps, err := mergeAtomicOps(txs)
-		if err != nil {
-			return err
-		}
-
-		if _, skipBonusBlock := a.bonusBlocks[height]; skipBonusBlock {
-			// If [height] is a bonus block, do not index the atomic operations into the trie
-		} else if height > finalCommitHeight {
-			// if height is greater than commit height, add it to the map so that we can write it later
-			// this is to ensure we have all the data before the commit height so that we can commit the
-			// trie
-			uncommittedOpsMap[height] = combinedOps
-		} else {
-			if err := a.updateTrie(height, combinedOps); err != nil {
-				return err
-			}
-			preCommitBlockIndexed++
-		}
-
-		if time.Since(lastUpdate) > progressLogUpdate {
-			a.log.Info("imported entries into atomic trie pre-commit", "heightsIndexed", preCommitBlockIndexed)
-			lastUpdate = time.Now()
-		}
-
-		// if height has reached or skipped over the next commit interval,
-		// keep track of progress and keep commit size under commitSizeCap
-		commitHeight := nearestCommitHeight(height, a.commitHeightInterval)
-		if lastHeight < commitHeight {
-			hash, _, err := a.trie.Commit(nil, false)
-			if err != nil {
-				return err
-			}
-			// Dereference lashHash to avoid writing more intermediary
-			// trie nodes than needed to disk, while keeping the commit
-			// size under commitSizeCap (approximately).
-			// Check [lastHash != hash] here to avoid dereferencing the
-			// trie root in case there were no atomic txs since the
-			// last commit.
-			if (lastHash != common.Hash{} && lastHash != hash) {
-				a.trieDB.Dereference(lastHash)
-			}
-			storage, _ := a.trieDB.Size()
-			if storage > trieCommitSizeCap {
-				a.log.Info("committing atomic trie progress", "storage", storage)
-				a.commit(commitHeight)
-				// Flush any remaining changes that have not been committed yet in the versiondb.
-				if err := a.db.Commit(); err != nil {
-					return err
-				}
-			}
-			lastHash = hash
-			lastHeight = commitHeight
-		}
-	}
-	if err := iter.Error(); err != nil {
-		return err
-	}
-
-	// Note: we should never create a commit at the genesis block (should not contain any atomic txs)
-	if lastAcceptedBlockNumber == 0 {
-		return nil
-	}
-	// now that all heights less than [finalCommitHeight] have been processed
-	// commit the trie. If [a.lastCommittedHeight] is already the same as
-	// [finalCommitHeight] (or higher, which can occur if we resume a state sync)
-	// we skip this commit.
-	if finalCommitHeight > a.lastCommittedHeight {
-		if err := a.commit(finalCommitHeight); err != nil {
-			return err
-		}
-		// Flush any remaining changes that have not been committed yet in the versiondb.
-		if err := a.db.Commit(); err != nil {
-			return err
-		}
-	}
-
-	// process uncommitted ops for heights > finalCommitHeight
-	for height, ops := range uncommittedOpsMap {
-		if err := a.updateTrie(height, ops); err != nil {
-			return fmt.Errorf("failed to update trie at height %d: %w", height, err)
-		}
-
-		postCommitTxIndexed++
-		if time.Since(lastUpdate) > progressLogUpdate {
-			a.log.Info("imported entries into atomic trie post-commit", "entriesIndexed", postCommitTxIndexed)
-			lastUpdate = time.Now()
-		}
-	}
-
-	a.log.Info(
-		"finished initializing atomic trie",
-		"lastAcceptedBlockNumber", lastAcceptedBlockNumber,
-		"preCommitEntriesIndexed", preCommitBlockIndexed,
-		"postCommitEntriesIndexed", postCommitTxIndexed,
-		"lastCommittedHash", a.lastCommittedHash,
-		"lastCommittedHeight", a.lastCommittedHeight,
-		"time", time.Since(start),
-	)
-	return nil
->>>>>>> 95815abc
 }
 
 // Index updates the trie with entries in atomicOps
@@ -344,19 +206,7 @@
 		return nil
 	}
 
-<<<<<<< HEAD
-	root, _, err := tr.Commit(nil)
-=======
-	return nil
-}
-
-// commit calls commit on the trie to generate a root, commits the underlying trieDB, and updates the
-// metadata pointers.
-// assumes that the caller is aware of the commit rules i.e. the height being within commitInterval.
-// returns the trie root from the commit
-func (a *atomicTrie) commit(height uint64) error {
-	hash, _, err := a.trie.Commit(nil, false)
->>>>>>> 95815abc
+	root, _, err := tr.Commit(nil, false)
 	if err != nil {
 		return err
 	}
@@ -471,7 +321,7 @@
 }
 
 func (a *atomicTrie) InsertTrie(root common.Hash) error {
-	a.trieDB.Reference(root, common.Hash{})
+	a.trieDB.Reference(root, common.Hash{}, true)
 
 	// The use of [Cap] in [insertTrie] prevents exceeding the configured memory
 	// limit (and OOM) in case there is a large backlog of processing (unaccepted) blocks.
