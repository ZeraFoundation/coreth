--- conflicted
+++ resolved
@@ -113,11 +113,7 @@
 		},
 	}
 
-<<<<<<< HEAD
-	// // Sort the inputs and outputs to ensure the transaction is canonical
-=======
 	// Sort the inputs and outputs to ensure the transaction is canonical
->>>>>>> f72c9a7d
 	utils.Sort(importTx.ImportedInputs)
 	SortEVMOutputs(importTx.Outs)
 
